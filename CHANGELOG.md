--- conflicted
+++ resolved
@@ -52,6 +52,8 @@
      exist ([#562](https://github.com/nsidc/earthaccess/issues/562))
   ([**@itcarroll**](https://github.com/itcarroll),[**@mfisher87**](https://github.com/mfisher87),
    [**@chuckwondo**](https://github.com/chuckwondo))
+-Fix broken image link in sea level rise tutorial
+  (([#427](https://github.com/nsidc/earthaccess/issues/427))([**@jbrownrs**](https://github.com/jbrownrs))
 
 ## [0.9.0] - 2024-02-28
 
@@ -125,7 +127,6 @@
 
 ### Fixed
 
-<<<<<<< HEAD
 - Treat granules without `RelatedUrls` as not cloud-hosted ([#339](https://github.com/nsidc/earthaccess/pull/339))([**@mfisher87**](https://github.com/mfisher87))
 
 ## [0.7.0] - 2023-10-31
@@ -138,80 +139,6 @@
 ### Added
 
 - Earthaccess will now automatically search for Earthdata authentication. ``earthaccess.login()``
-=======
-* Use
-  [Search After](https://cmr.earthdata.nasa.gov/search/site/docs/search/api.html#search-after)
-  for collection and granule searches to support deep-paging through large
-  result sets ([#483](https://github.com/nsidc/earthaccess/issues/483))
-* Correct and enhance static type hints for functions and methods that make CMR
-  queries or handle CMR query results
-  ([#508](https://github.com/nsidc/earthaccess/issues/508))
-* Create destination directory prior to direct S3 downloads, if it doesn't
-  already exist ([#562](https://github.com/nsidc/earthaccess/issues/562))
-* Fix broken image link in sea level rise tutorial
-  (([#427](https://github.com/nsidc/earthaccess/issues/427))
-
-## [v0.9.0] 2024-02-28
-
-* Bug fixes:
-  * fixed #439 by implementing more trusted domains in the SessionWithRedirection
-  * fixed #438 by using an authenticated session for hits()
-* Enhancements:
-  * addressing #427 by adding parameters to collection query
-  * added user-agent in the request to track usage, closes #436
-
-## [v0.8.2] 2023-12-06
-
-* Bug fixes:
-  * Enable AWS check with IMDSv2
-  * Add region to running in AWS check
-  * Handle opening multi-file granules
-* Maintenance:
-  * Add CI tests with minimum supported versions
-  * Update poetry lockfile
-  * Add `python-dateutil` as a direct dependency
-  * Remove binder PR comments
-  * Add YAML formatting (prettier)
-
-## [v0.8.1] 2023-12-01
-
-* New Features:
-  * Add `kerchunk` metadata consolidation utility.
-* Enhancements:
-  * Handle S3 credential expiration more gracefully.
-* Maintenanece:
-  * Use dependabot to update Github Actions.
-  * Consolidate dependabot updates.
-  * Switch to `ruff` for formatting.
-
-## [v0.8.0] 2023-11-29
-
-* Bug fixes:
-  * Fix zero granules being reported for restricted datasets.
-* Enhancements:
-  * earthaccess will `raise` errors instead of `print`ing them in more cases.
-  * `daac` and `provider` parameters are now normalized to uppercase, since lowercase
-      characters are never valid.
-
-## [v0.7.1] 2023-11-08
-
-* Bug Fixes:
-  * Treat granules without `RelatedUrls` as not cloud-hosted.
-
-## [v0.7.0] 2023-10-31
-
-* Bug Fixes:
-  * Fix spelling mistake in `access` variable assignment (`direc` -> `direct`)
-      in `earthaccess.store._get_granules`.
-  * Pass `threads` arg to `_open_urls_https` in
-      `earthaccess.store._open_urls`, replacing the hard-coded value of 8.
-  * Return S3 data links by default when in region.
-* Enhancements:
-  * `earthaccess.download` now accepts a single granule as input in addition to a list of granules.
-  * `earthaccess.download` now returns fully qualified local file paths.
-* New Features:
-  * Earthaccess will now automatically search for Earthdata authentication. ``earthaccess.login()``
->>>>>>> 2421fd67
       still works as before, but is no longer required if you have a ``~/.netrc`` file for have set
       ``EARTHDATA_USERNAME`` and ``EARTHDATA_PASSWORD`` environment variables ([#300](https://github.com/nsidc/earthaccess/pull/300))([**@jrbourbeau**](https://github.com/jrbourbeau), [**@mfisher87**](https://github.com/mfisher87), [**@mfisher87**](https://github.com/mfisher87))
 - Add `earthaccess.auth_environ()` utility for getting Earthdata authentication environment variables ([#316](https://github.com/nsidc/earthaccess/pull/316))([**@jrbourbeau**](https://github.com/jrbourbeau), [**@mfisher87**](https://github.com/mfisher87))
