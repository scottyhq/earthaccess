--- conflicted
+++ resolved
@@ -394,12 +394,8 @@
                 "A valid Earthdata login instance is required to retrieve S3 credentials"
             )
 
-<<<<<<< HEAD
+        url_mapping: Mapping[str, None] = {url: None for url in granules}
         if self.in_region and granules[0].startswith("s3"):
-=======
-        url_mapping: Mapping[str, None] = {url: None for url in granules}
-        if self.running_in_aws and granules[0].startswith("s3"):
->>>>>>> 68bea761
             if provider is not None:
                 s3_fs = self.get_s3fs_session(provider=provider)
                 if s3_fs is not None:
